<<<<<<< HEAD
## 1.2.2 – 2019-07-XX

### Cosmological likelihoods

#### Planck

- Fix for calibration parameter being ignored in CMBlike version of lensing likelihood.
=======
## 2.0 – 2019-08-20

### General

- Added fuzzy matching for names of modules and parameters in a few places. Now error messages show possible misspellings.
- Modules can now be nested, e.g. `planck_2018_lowl.TT` and `planck_2018_lowl.EE` as `TT.py` and `EE.py` under folder `likelihoods/planck_2018_lowl`.

### Getting help offline: defaults, and bibliography

- `cobaya-citation` deprecated in favour of `cobaya-bib`. In addition to taking `.yaml` input files as below, can now take individual module names.
- `cobaya-doc` added to show defaults for particular modules.
- Added menu to `cobaya-cosmo-generator` to show defaults for modules.

### I/O

- Naming conventions for output files changed! ``*.updated.yaml`` instead of ``*.full.yaml`` for updated info, `*.[#].txt` instead of ``_[#].txt`` for chains, etc (see `Output` section in documentation).

### Samplers:

- New, more efficient minimizer: [pyBOBYQA](https://numericalalgorithmsgroup.github.io/pybobyqa/build/html/index.html).

### Cosmology:

- Added full suite of Planck 2018 likelihoods.
- Added late-time source Cl's as a cosmological observable (CAMB only, for now)
- Changed capitalisation of some function and requests (deprecation messages and retrocompatibility added)


## 1.2.2 – 2019-08-20 (archived version)

### General

- Backported some bug fixes.
- Fixed versions of external codes.

### Cosmology:

- Planck: Fix for calibration parameter being ignored in CMBlike version of lensing likelihood.
>>>>>>> 698442aa


## 1.2.0 – 2019-06-18

### General

- Added `--version` argument for `cobaya-run`
- Many bug-fixes for corner-cases

### Post-processing (still **BETA**: fixing conventions)

- Importance re-weighting, adding derived parameters, etc.

### Collections

- Now picklable!
- Support for skip and thin

### Samplers

#### Evaluate

- Multiple evaluations with new `N` option.

#### PolyChord

- Updated to version 1.16
- Handles speed-blocking optimally, including oversampling (manual blocking also possible).

### Likelihoods

- Reworked input/output parameters assignment (documented in DEVEL.rst)
- Removed deprecated `gaussian`

### Cosmo theories:

- Capitalization for observables now enforced! (fixed `H=H(z)` vs `h` ambiguity)
- CAMB and CLASS: fixed call without observables (just derived parameters)


## 1.1.3 – 2019-05-31

### Bugfixes (thanks Andreas Finke!)

### I/O

- Fuzzy-matching suggestions for options of blocks.


## 1.1.2 – 2019-05-02

### Bugfixes (thanks Vivian Miranda!)


## 1.1.1 – 2019-04-26

### I/O

- More liberal treatment of external Python objects, since we cannot check if they are the same between runs. So `force_reproducible` not needed any more! (deprecation notice left)


## 1.1.0 – 2019-04-12

### Python 3 compatibility – lots of fixes

### Cosmological likelihoods

#### Planck

- clik code updated for compatibility with Python 3 and modern gcc versions

### Cosmological theory codes

#### camb

- Updated to 1.0 (installing from master branch, considered stable)

#### classy

- Updated to ...
- Added P(k) interpolator

### Samplers

#### MCMC

- Manual parameter speed-blocking.

#### PolyChord

- Now installable with `cobaya-install polychord --modules [/path]`

### Cosmology input generator

- Added "citation" tab.


## 1.0.4 – 2019-04-11 (archived version)

### Many bugfixes -- special thanks to Guadalupe Cañas-Herrera and Vivian Miranda!

### I/O

- More permisive resuming.

### Parameterization and priors

- Made possible to fix a parameter whose only role is being an argument of a dynamically defined one.
- Likelihoods can be used in dynamical derived parameters as `chi2__[name]` (cosmological application: added automatic consolidated CMB and BAO likelihoods).

### Samplers

#### General

- Seeded runs for `evaluate`, `mcmc` and `polychord`.

#### MCMC

- Small improvements to callback functions.

#### PolyChord

- Updated to PolyChord 1.15 and using the [official GitHub repo](https://github.com/PolyChord/PolyChordLite).
- Fixed output: now -logposterior is actually that (was chi squared of posterior).
- Interfaced callback functions.

### Likelihoods

#### Created `gaussian_mixture` and added deprecation notice to `gaussian`

### Cosmological theory codes

#### General

- Added P(k) interpolator as an observable (was already available for CAMB, but not documented)

#### classy

- Updated to 2.7.1
- Added P(k) interpolator

### Cosmological likelihoods

#### DES

- Added Y1 release likelihoods [(arXiv:1708.01530)](https://arxiv.org/abs/1708.01530)

#### BICEP-Keck

- Updated to 2015 data [(arXiv:1810.05216)](https://arxiv.org/abs/1810.05216) and renamed to `bicep_keck_2015`.<|MERGE_RESOLUTION|>--- conflicted
+++ resolved
@@ -1,12 +1,3 @@
-<<<<<<< HEAD
-## 1.2.2 – 2019-07-XX
-
-### Cosmological likelihoods
-
-#### Planck
-
-- Fix for calibration parameter being ignored in CMBlike version of lensing likelihood.
-=======
 ## 2.0 – 2019-08-20
 
 ### General
@@ -45,7 +36,6 @@
 ### Cosmology:
 
 - Planck: Fix for calibration parameter being ignored in CMBlike version of lensing likelihood.
->>>>>>> 698442aa
 
 
 ## 1.2.0 – 2019-06-18
