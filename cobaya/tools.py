--- conflicted
+++ resolved
@@ -21,11 +21,7 @@
 from ast import parse
 import warnings
 import inspect
-<<<<<<< HEAD
-=======
-from six import string_types
 from packaging import version
->>>>>>> d891c047
 
 with warnings.catch_warnings():
     warnings.filterwarnings("ignore")
