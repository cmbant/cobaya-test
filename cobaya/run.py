--- conflicted
+++ resolved
@@ -71,27 +71,14 @@
                updated_info.get(_prior), updated_info.get(kinds.theory),
                path_install=info.get(_path_install), timing=updated_info.get(_timing),
                allow_renames=False,
-<<<<<<< HEAD
                stop_at_error=info_stop if stop_at_error is None else stop_at_error) \
             as model:
-        # Update the updated info with the parameter routes
-        keys = ([kinds.likelihood, kinds.theory]
-                if kinds.theory in updated_info else [kinds.likelihood])
-        updated_info.update(odict([(k, model.info()[k]) for k in keys]))
-        # Add versions of components
-        updated_info = recursive_update(updated_info, dict(
-            (kind, {comp: {_version: version}
-                    for comp, version in comp_info.items() if version})
-            for kind, comp_info in model.get_version().items()))
-=======
-               stop_at_error=info_stop if stop_at_error is None else stop_at_error) as model:
         # Update the updated info with the parameter routes and version info
         keys = ([kinds.likelihood, kinds.theory]
                 if kinds.theory in updated_info else [kinds.likelihood])
         updated_info.update(odict([(k, model.info()[k]) for k in keys]))
         updated_info = recursive_update(
             updated_info, model.get_version(add_version_field=True))
->>>>>>> e450e1ce
         output.dump_info(None, updated_info, check_compatible=False)
         with get_sampler(
                 updated_info[kinds.sampler], model, output,
